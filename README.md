--- conflicted
+++ resolved
@@ -25,10 +25,10 @@
     - Linear/Nonlinear eigenvalue analyses (by linearizing about a steady state condition)
     - Linear/Nonlinear time-marching dynamic analyses
  - Accurately models arbitrary systems of interconnected highly flexible composite beams.
-<<<<<<< HEAD
     - Captures all geometric nonlinearities due to large deflections and rotations (subject to a small strain assumption)
     - Models angular displacements of any magnitude using only three parameters
-    - Uses the classic 6x6 Timoshenko beam stiffness matrix
+    - Uses the full 6x6 Timoshenko beam stiffness matrix
+    - Calculates section compliance and inertia matrices using 2D finite element analysis
  - Models time-varying distributed forces/moments including
     - Point and distributed loads which remain fixed in the body-frame
     - Point and distributed loads which rotate with the structure
@@ -38,28 +38,9 @@
  - Optional [DifferentialEquations](https://github.com/SciML/DifferentialEquations.jl) interface.
     - Constant mass matrix differential algebraic equation formulation
     - Fully implicit differential algebraic equation formulation
+ - Built-in optimization-friendly airfoil cross section mesher
  - Result visualization using [WriteVTK](https://github.com/jipolanco/WriteVTK.jl)
  - Verified and validated against published analytical and computational results.  See the examples in the [documentation](https://flow.byu.edu/GXBeam.jl/dev/).
-=======
-    - Captures all geometric nonlinearities due to large deflections and rotations
-    - Capable of using the full 6x6 Timoshenko beam stiffness matrix
-    - Calculates section compliance and inertia matrices using 2D finite element analysis
-    - Singularity-free rotational deflections of any magnitude using only 3 rotational parameters
- - Models arbitrary time-varying distributed forces/moments on beam elements using:
-    - Dead forces/moments (which do not rotate as the beam element rotates)
-    - Follower forces/moments (which rotate as the beam element rotates)
-    - Forces/moments due to the presence of rigidly attached point masses
-    - Forces/moments due to gravitational loads
-    - Forces/moments due to body frame linear/angular velocities and accelerations
- - Models arbitrary time-varying prescribed forces/moments and/or displacements/rotations at the connection points between beam elements using:
-    - Dead forces/moments (which do not rotate as the point rotates)
-    - Follower forces/moments (which rotate as the point rotates)
- - Built-in optimization-friendly airfoil cross section mesher
- - Capable of using arbitrary units (as long as they are compatible)
- - Simple result visualization using [WriteVTK](https://github.com/jipolanco/WriteVTK.jl)
- - Built-in [DifferentialEquations](https://github.com/SciML/DifferentialEquations.jl) interface for time domain simulations.
- - Extensively validated against published analytical and computational results.  See the examples in the [documentation](https://flow.byu.edu/GXBeam.jl/dev/).
->>>>>>> 674f859c
 
 ## Installation
 
